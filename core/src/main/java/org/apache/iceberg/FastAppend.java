/*
 * Licensed to the Apache Software Foundation (ASF) under one
 * or more contributor license agreements.  See the NOTICE file
 * distributed with this work for additional information
 * regarding copyright ownership.  The ASF licenses this file
 * to you under the Apache License, Version 2.0 (the
 * "License"); you may not use this file except in compliance
 * with the License.  You may obtain a copy of the License at
 *
 *   http://www.apache.org/licenses/LICENSE-2.0
 *
 * Unless required by applicable law or agreed to in writing,
 * software distributed under the License is distributed on an
 * "AS IS" BASIS, WITHOUT WARRANTIES OR CONDITIONS OF ANY
 * KIND, either express or implied.  See the License for the
 * specific language governing permissions and limitations
 * under the License.
 */
package org.apache.iceberg;

import static org.apache.iceberg.TableProperties.SNAPSHOT_ID_INHERITANCE_ENABLED;
import static org.apache.iceberg.TableProperties.SNAPSHOT_ID_INHERITANCE_ENABLED_DEFAULT;

import java.io.IOException;
import java.util.List;
import java.util.Map;
import java.util.Set;
import org.apache.iceberg.events.CreateSnapshotEvent;
import org.apache.iceberg.exceptions.CommitFailedException;
import org.apache.iceberg.exceptions.RuntimeIOException;
import org.apache.iceberg.io.InputFile;
import org.apache.iceberg.io.OutputFile;
import org.apache.iceberg.relocated.com.google.common.base.Preconditions;
import org.apache.iceberg.relocated.com.google.common.collect.Iterables;
import org.apache.iceberg.relocated.com.google.common.collect.Lists;

/**
 * {@link AppendFiles Append} implementation that adds a new manifest file for the write.
 *
 * <p>This implementation will attempt to commit 5 times before throwing {@link
 * CommitFailedException}.
 */
class FastAppend extends SnapshotProducer<AppendFiles> implements AppendFiles {
  private final String tableName;
  private final TableOperations ops;
  private final PartitionSpec spec;
  private final boolean snapshotIdInheritanceEnabled;
  private final SnapshotSummary.Builder summaryBuilder = SnapshotSummary.builder();
  private final List<DataFile> newFiles = Lists.newArrayList();
  private final List<ManifestFile> appendManifests = Lists.newArrayList();
  private final List<ManifestFile> rewrittenAppendManifests = Lists.newArrayList();
  private ManifestFile newManifest = null;
  private boolean hasNewFiles = false;

  FastAppend(String tableName, TableOperations ops) {
    super(ops);
    this.tableName = tableName;
    this.ops = ops;
    this.spec = ops.current().spec();
    this.snapshotIdInheritanceEnabled =
        ops.current()
            .propertyAsBoolean(
                SNAPSHOT_ID_INHERITANCE_ENABLED, SNAPSHOT_ID_INHERITANCE_ENABLED_DEFAULT);
  }

  @Override
  protected AppendFiles self() {
    return this;
  }

  @Override
  public AppendFiles set(String property, String value) {
    summaryBuilder.set(property, value);
    return this;
  }

  @Override
  protected String operation() {
    return DataOperations.APPEND;
  }

  @Override
  protected Map<String, String> summary() {
    summaryBuilder.setPartitionSummaryLimit(
        ops.current()
            .propertyAsInt(
                TableProperties.WRITE_PARTITION_SUMMARY_LIMIT,
                TableProperties.WRITE_PARTITION_SUMMARY_LIMIT_DEFAULT));
    return summaryBuilder.build();
  }

  @Override
  public FastAppend appendFile(DataFile file) {
    this.hasNewFiles = true;
    newFiles.add(file);
    summaryBuilder.addedFile(spec, file);
    return this;
  }

  @Override
  public FastAppend toBranch(String branch) {
    targetBranch(branch);
    return this;
  }

  @Override
  public FastAppend appendManifest(ManifestFile manifest) {
    Preconditions.checkArgument(
        !manifest.hasExistingFiles(), "Cannot append manifest with existing files");
    Preconditions.checkArgument(
        !manifest.hasDeletedFiles(), "Cannot append manifest with deleted files");
    Preconditions.checkArgument(
        manifest.snapshotId() == null || manifest.snapshotId() == -1,
        "Snapshot id must be assigned during commit");
    Preconditions.checkArgument(
        manifest.sequenceNumber() == -1, "Sequence number must be assigned during commit");

    if (snapshotIdInheritanceEnabled && manifest.snapshotId() == null) {
      summaryBuilder.addedManifest(manifest);
      appendManifests.add(manifest);
    } else {
      // the manifest must be rewritten with this update's snapshot ID
      ManifestFile copiedManifest = copyManifest(manifest);
      rewrittenAppendManifests.add(copiedManifest);
    }

    return this;
  }

  @Override
  public FastAppend toBranch(String branch) {
    Preconditions.checkArgument(branch != null, "branch cannot be null");
    if (ops.current().ref(branch) == null) {
      super.createNewRef(branch);
    }

    Preconditions.checkArgument(ops.current()
            .ref(branch).type()
            .equals(SnapshotRefType.BRANCH),
        "%s is not a ref to type branch", branch);
    setTargetBranch(branch);
    return this;
  }

  private ManifestFile copyManifest(ManifestFile manifest) {
    TableMetadata current = ops.current();
    InputFile toCopy = ops.io().newInputFile(manifest.path());
    OutputFile newManifestPath = newManifestOutput();
    return ManifestFiles.copyAppendManifest(
        current.formatVersion(),
        toCopy,
        current.specsById(),
        newManifestPath,
        snapshotId(),
        summaryBuilder);
  }

  @Override
  public List<ManifestFile> apply(TableMetadata base, Snapshot snapshot) {
    List<ManifestFile> newManifests = Lists.newArrayList();
    Snapshot current = base.ref(getTargetBranch()) != null ?
        base.snapshot(base.ref(getTargetBranch()).snapshotId()) : base.currentSnapshot();

    try {
      ManifestFile manifest = writeManifest();
      if (manifest != null) {
        newManifests.add(manifest);
      }
    } catch (IOException e) {
      throw new RuntimeIOException(e, "Failed to write manifest");
    }

    Iterable<ManifestFile> appendManifestsWithMetadata =
        Iterables.transform(
            Iterables.concat(appendManifests, rewrittenAppendManifests),
            manifest -> GenericManifestFile.copyOf(manifest).withSnapshotId(snapshotId()).build());
    Iterables.addAll(newManifests, appendManifestsWithMetadata);

<<<<<<< HEAD
    if (snapshot != null) {
      newManifests.addAll(snapshot.allManifests(ops.io()));
=======
    if (current != null) {
      newManifests.addAll(current.allManifests(ops.io()));
>>>>>>> 13a8e736
    }

    return newManifests;
  }

  @Override
  public Object updateEvent() {
    long snapshotId = snapshotId();
    Snapshot snapshot = ops.current().snapshot(snapshotId);
    long sequenceNumber = snapshot.sequenceNumber();
    return new CreateSnapshotEvent(
        tableName, operation(), snapshotId, sequenceNumber, snapshot.summary());
  }

  @Override
  protected void cleanUncommitted(Set<ManifestFile> committed) {
    if (newManifest != null && !committed.contains(newManifest)) {
      deleteFile(newManifest.path());
    }

    // clean up only rewrittenAppendManifests as they are always owned by the table
    // don't clean up appendManifests as they are added to the manifest list and are not compacted
    for (ManifestFile manifest : rewrittenAppendManifests) {
      if (!committed.contains(manifest)) {
        deleteFile(manifest.path());
      }
    }
  }

  private ManifestFile writeManifest() throws IOException {
    if (hasNewFiles && newManifest != null) {
      deleteFile(newManifest.path());
      newManifest = null;
    }

    if (newManifest == null && newFiles.size() > 0) {
      ManifestWriter writer = newManifestWriter(spec);
      try {
        writer.addAll(newFiles);
      } finally {
        writer.close();
      }

      this.newManifest = writer.toManifestFile();
      hasNewFiles = false;
    }

    return newManifest;
  }
}<|MERGE_RESOLUTION|>--- conflicted
+++ resolved
@@ -98,12 +98,6 @@
   }
 
   @Override
-  public FastAppend toBranch(String branch) {
-    targetBranch(branch);
-    return this;
-  }
-
-  @Override
   public FastAppend appendManifest(ManifestFile manifest) {
     Preconditions.checkArgument(
         !manifest.hasExistingFiles(), "Cannot append manifest with existing files");
@@ -176,13 +170,8 @@
             manifest -> GenericManifestFile.copyOf(manifest).withSnapshotId(snapshotId()).build());
     Iterables.addAll(newManifests, appendManifestsWithMetadata);
 
-<<<<<<< HEAD
-    if (snapshot != null) {
-      newManifests.addAll(snapshot.allManifests(ops.io()));
-=======
     if (current != null) {
       newManifests.addAll(current.allManifests(ops.io()));
->>>>>>> 13a8e736
     }
 
     return newManifests;
