/*
 * Licensed to the Apache Software Foundation (ASF) under one
 * or more contributor license agreements.  See the NOTICE file
 * distributed with this work for additional information
 * regarding copyright ownership.  The ASF licenses this file
 * to you under the Apache License, Version 2.0 (the
 * "License"); you may not use this file except in compliance
 * with the License.  You may obtain a copy of the License at
 *
 *   http://www.apache.org/licenses/LICENSE-2.0
 *
 * Unless required by applicable law or agreed to in writing,
 * software distributed under the License is distributed on an
 * "AS IS" BASIS, WITHOUT WARRANTIES OR CONDITIONS OF ANY
 * KIND, either express or implied.  See the License for the
 * specific language governing permissions and limitations
 * under the License.
 */
package org.apache.iceberg;

import static org.apache.iceberg.TableProperties.MANIFEST_MIN_MERGE_COUNT;
import static org.apache.iceberg.TableProperties.MANIFEST_MIN_MERGE_COUNT_DEFAULT;
import static org.apache.iceberg.TableProperties.MANIFEST_TARGET_SIZE_BYTES;
import static org.apache.iceberg.TableProperties.MANIFEST_TARGET_SIZE_BYTES_DEFAULT;
import static org.apache.iceberg.TableProperties.SNAPSHOT_ID_INHERITANCE_ENABLED;
import static org.apache.iceberg.TableProperties.SNAPSHOT_ID_INHERITANCE_ENABLED_DEFAULT;

import java.io.IOException;
import java.io.UncheckedIOException;
import java.util.Arrays;
import java.util.List;
import java.util.ListIterator;
import java.util.Map;
import java.util.Objects;
import java.util.Set;
import org.apache.iceberg.events.CreateSnapshotEvent;
import org.apache.iceberg.exceptions.RuntimeIOException;
import org.apache.iceberg.exceptions.ValidationException;
import org.apache.iceberg.expressions.Expression;
import org.apache.iceberg.expressions.Expressions;
import org.apache.iceberg.io.CloseableIterable;
import org.apache.iceberg.io.CloseableIterator;
import org.apache.iceberg.io.InputFile;
import org.apache.iceberg.io.OutputFile;
import org.apache.iceberg.relocated.com.google.common.base.Preconditions;
import org.apache.iceberg.relocated.com.google.common.base.Predicate;
import org.apache.iceberg.relocated.com.google.common.collect.ImmutableList;
import org.apache.iceberg.relocated.com.google.common.collect.ImmutableSet;
import org.apache.iceberg.relocated.com.google.common.collect.Iterables;
import org.apache.iceberg.relocated.com.google.common.collect.Iterators;
import org.apache.iceberg.relocated.com.google.common.collect.Lists;
import org.apache.iceberg.relocated.com.google.common.collect.Maps;
import org.apache.iceberg.relocated.com.google.common.collect.Sets;
import org.apache.iceberg.util.CharSequenceSet;
import org.apache.iceberg.util.Pair;
import org.apache.iceberg.util.PartitionSet;
import org.apache.iceberg.util.SnapshotUtil;
import org.slf4j.Logger;
import org.slf4j.LoggerFactory;

abstract class MergingSnapshotProducer<ThisT> extends SnapshotProducer<ThisT> {
  private static final Logger LOG = LoggerFactory.getLogger(MergingSnapshotProducer.class);

  // data is only added in "append" and "overwrite" operations
  private static final Set<String> VALIDATE_ADDED_FILES_OPERATIONS =
      ImmutableSet.of(DataOperations.APPEND, DataOperations.OVERWRITE);
  // data files are removed in "overwrite", "replace", and "delete"
  private static final Set<String> VALIDATE_DATA_FILES_EXIST_OPERATIONS =
      ImmutableSet.of(DataOperations.OVERWRITE, DataOperations.REPLACE, DataOperations.DELETE);
  private static final Set<String> VALIDATE_DATA_FILES_EXIST_SKIP_DELETE_OPERATIONS =
      ImmutableSet.of(DataOperations.OVERWRITE, DataOperations.REPLACE);
  // delete files can be added in "overwrite" or "delete" operations
  private static final Set<String> VALIDATE_ADDED_DELETE_FILES_OPERATIONS =
      ImmutableSet.of(DataOperations.OVERWRITE, DataOperations.DELETE);

  private final String tableName;
  private final TableOperations ops;
  private final SnapshotSummary.Builder summaryBuilder = SnapshotSummary.builder();
  private final ManifestMergeManager<DataFile> mergeManager;
  private final ManifestFilterManager<DataFile> filterManager;
  private final ManifestMergeManager<DeleteFile> deleteMergeManager;
  private final ManifestFilterManager<DeleteFile> deleteFilterManager;
  private final boolean snapshotIdInheritanceEnabled;

  // update data
  private final List<DataFile> newFiles = Lists.newArrayList();
  private Long newFilesSequenceNumber;
  private final Map<Integer, List<DeleteFile>> newDeleteFilesBySpec = Maps.newHashMap();
  private final List<ManifestFile> appendManifests = Lists.newArrayList();
  private final List<ManifestFile> rewrittenAppendManifests = Lists.newArrayList();
  private final SnapshotSummary.Builder addedFilesSummary = SnapshotSummary.builder();
  private final SnapshotSummary.Builder appendedManifestsSummary = SnapshotSummary.builder();
  private Expression deleteExpression = Expressions.alwaysFalse();
  private PartitionSpec dataSpec;

  // cache new manifests after writing
  private ManifestFile cachedNewManifest = null;
  private boolean hasNewFiles = false;

  // cache new manifests for delete files
  private final List<ManifestFile> cachedNewDeleteManifests = Lists.newLinkedList();
  private boolean hasNewDeleteFiles = false;

  private boolean caseSensitive = true;

  MergingSnapshotProducer(String tableName, TableOperations ops) {
    super(ops);
    this.tableName = tableName;
    this.ops = ops;
    this.dataSpec = null;
    long targetSizeBytes =
        ops.current()
            .propertyAsLong(MANIFEST_TARGET_SIZE_BYTES, MANIFEST_TARGET_SIZE_BYTES_DEFAULT);
    int minCountToMerge =
        ops.current().propertyAsInt(MANIFEST_MIN_MERGE_COUNT, MANIFEST_MIN_MERGE_COUNT_DEFAULT);
    boolean mergeEnabled =
        ops.current()
            .propertyAsBoolean(
                TableProperties.MANIFEST_MERGE_ENABLED,
                TableProperties.MANIFEST_MERGE_ENABLED_DEFAULT);
    this.mergeManager = new DataFileMergeManager(targetSizeBytes, minCountToMerge, mergeEnabled);
    this.filterManager = new DataFileFilterManager();
    this.deleteMergeManager =
        new DeleteFileMergeManager(targetSizeBytes, minCountToMerge, mergeEnabled);
    this.deleteFilterManager = new DeleteFileFilterManager();
    this.snapshotIdInheritanceEnabled =
        ops.current()
            .propertyAsBoolean(
                SNAPSHOT_ID_INHERITANCE_ENABLED, SNAPSHOT_ID_INHERITANCE_ENABLED_DEFAULT);
  }

  @Override
  public ThisT set(String property, String value) {
    summaryBuilder.set(property, value);
    return self();
  }

  public ThisT caseSensitive(boolean isCaseSensitive) {
    this.caseSensitive = isCaseSensitive;
    filterManager.caseSensitive(isCaseSensitive);
    deleteFilterManager.caseSensitive(isCaseSensitive);
    return self();
  }

  protected boolean isCaseSensitive() {
    return caseSensitive;
  }

  protected PartitionSpec dataSpec() {
    Preconditions.checkState(
        dataSpec != null, "Cannot determine partition spec: no data files have been added");
    // the spec is set when the write is started
    return dataSpec;
  }

  protected Expression rowFilter() {
    return deleteExpression;
  }

  protected List<DataFile> addedFiles() {
    return ImmutableList.copyOf(newFiles);
  }

  protected void failAnyDelete() {
    filterManager.failAnyDelete();
    deleteFilterManager.failAnyDelete();
  }

  protected void failMissingDeletePaths() {
    filterManager.failMissingDeletePaths();
    deleteFilterManager.failMissingDeletePaths();
  }

  protected void createNewRef(String branch) {
    SnapshotRef branchRef = SnapshotRef.branchBuilder(this.current().currentSnapshot().snapshotId()).build();
    TableMetadata.Builder updatedBuilder = TableMetadata.buildFrom(this.current());
    updatedBuilder.setRef(branch, branchRef);
    ops.commit(ops.current(), updatedBuilder.build());
  }

  /**
   * Add a filter to match files to delete. A file will be deleted if all of the rows it contains
   * match this or any other filter passed to this method.
   *
   * @param expr an expression to match rows.
   */
  protected void deleteByRowFilter(Expression expr) {
    this.deleteExpression = expr;
    filterManager.deleteByRowFilter(expr);
    // if a delete file matches the row filter, then it can be deleted because the rows will also be
    // deleted
    deleteFilterManager.deleteByRowFilter(expr);
  }

  /** Add a partition tuple to drop from the table during the delete phase. */
  protected void dropPartition(int specId, StructLike partition) {
    // dropping the data in a partition also drops all deletes in the partition
    filterManager.dropPartition(specId, partition);
    deleteFilterManager.dropPartition(specId, partition);
  }

  /** Add a specific data file to be deleted in the new snapshot. */
  protected void delete(DataFile file) {
    filterManager.delete(file);
  }

  /** Add a specific delete file to be deleted in the new snapshot. */
  protected void delete(DeleteFile file) {
    deleteFilterManager.delete(file);
  }

  /** Add a specific data path to be deleted in the new snapshot. */
  protected void delete(CharSequence path) {
    // this is an old call that never worked for delete files and can only be used to remove data
    // files.
    filterManager.delete(path);
  }

  /** Add a data file to the new snapshot. */
  protected void add(DataFile file) {
    Preconditions.checkNotNull(file, "Invalid data file: null");
    setDataSpec(file);
    addedFilesSummary.addedFile(dataSpec(), file);
    hasNewFiles = true;
    newFiles.add(file);
  }

  /** Add a delete file to the new snapshot. */
  protected void add(DeleteFile file) {
    Preconditions.checkNotNull(file, "Invalid delete file: null");
    PartitionSpec fileSpec = ops.current().spec(file.specId());
    List<DeleteFile> deleteFiles =
        newDeleteFilesBySpec.computeIfAbsent(file.specId(), specId -> Lists.newArrayList());
    deleteFiles.add(file);
    addedFilesSummary.addedFile(fileSpec, file);
    hasNewDeleteFiles = true;
  }

  private void setDataSpec(DataFile file) {
    PartitionSpec fileSpec = ops.current().spec(file.specId());
    Preconditions.checkNotNull(
        fileSpec, "Cannot find partition spec for data file: %s", file.path());
    if (dataSpec == null) {
      dataSpec = fileSpec;
    } else if (dataSpec.specId() != file.specId()) {
      throw new ValidationException("Invalid data file, expected spec id: %d", dataSpec.specId());
    }
  }

  /** Add all files in a manifest to the new snapshot. */
  protected void add(ManifestFile manifest) {
    Preconditions.checkArgument(
        manifest.content() == ManifestContent.DATA, "Cannot append delete manifest: %s", manifest);
    if (snapshotIdInheritanceEnabled && manifest.snapshotId() == null) {
      appendedManifestsSummary.addedManifest(manifest);
      appendManifests.add(manifest);
    } else {
      // the manifest must be rewritten with this update's snapshot ID
      ManifestFile copiedManifest = copyManifest(manifest);
      rewrittenAppendManifests.add(copiedManifest);
    }
  }

  private ManifestFile copyManifest(ManifestFile manifest) {
    TableMetadata current = ops.current();
    InputFile toCopy = ops.io().newInputFile(manifest.path());
    OutputFile newManifestPath = newManifestOutput();
    return ManifestFiles.copyAppendManifest(
        current.formatVersion(),
        toCopy,
        current.specsById(),
        newManifestPath,
        snapshotId(),
        appendedManifestsSummary);
  }

  /**
   * Validates that no files matching given partitions have been added to the table since a starting
   * snapshot.
   *
   * @param base table metadata to validate
   * @param startingSnapshotId id of the snapshot current at the start of the operation
   * @param partitionSet a set of partitions to filter new conflicting data files
   */
  protected void validateAddedDataFiles(
      TableMetadata base, Long startingSnapshotId, PartitionSet partitionSet) {
    CloseableIterable<ManifestEntry<DataFile>> conflictEntries =
        addedDataFiles(base, startingSnapshotId, null, partitionSet);

    try (CloseableIterator<ManifestEntry<DataFile>> conflicts = conflictEntries.iterator()) {
      if (conflicts.hasNext()) {
        throw new ValidationException(
            "Found conflicting files that can contain records matching partitions %s: %s",
            partitionSet,
            Iterators.toString(
                Iterators.transform(conflicts, entry -> entry.file().path().toString())));
      }

    } catch (IOException e) {
      throw new UncheckedIOException(
          String.format("Failed to validate no appends matching %s", partitionSet), e);
    }
  }

  /**
   * Validates that no files matching a filter have been added to the table since a starting
   * snapshot.
   *
   * @param base table metadata to validate
   * @param startingSnapshotId id of the snapshot current at the start of the operation
   * @param conflictDetectionFilter an expression used to find new conflicting data files
   */
  protected void validateAddedDataFiles(
      TableMetadata base, Long startingSnapshotId, Expression conflictDetectionFilter) {
    CloseableIterable<ManifestEntry<DataFile>> conflictEntries =
        addedDataFiles(base, startingSnapshotId, conflictDetectionFilter, null);

    try (CloseableIterator<ManifestEntry<DataFile>> conflicts = conflictEntries.iterator()) {
      if (conflicts.hasNext()) {
        throw new ValidationException(
            "Found conflicting files that can contain records matching %s: %s",
            conflictDetectionFilter,
            Iterators.toString(
                Iterators.transform(conflicts, entry -> entry.file().path().toString())));
      }

    } catch (IOException e) {
      throw new UncheckedIOException(
          String.format("Failed to validate no appends matching %s", conflictDetectionFilter), e);
    }
  }

  /**
   * Returns an iterable of files matching a filter have been added to the table since a starting
   * snapshot.
   *
   * @param base table metadata to validate
   * @param startingSnapshotId id of the snapshot current at the start of the operation
   * @param dataFilter an expression used to find new data files
   * @param partitionSet a set of partitions to find new data files
   */
  private CloseableIterable<ManifestEntry<DataFile>> addedDataFiles(
      TableMetadata base,
      Long startingSnapshotId,
      Expression dataFilter,
      PartitionSet partitionSet) {
    // if there is no current table state, no files have been added
    if (base.currentSnapshot() == null) {
      return CloseableIterable.empty();
    }

    Pair<List<ManifestFile>, Set<Long>> history =
        validationHistory(
            base, startingSnapshotId, VALIDATE_ADDED_FILES_OPERATIONS, ManifestContent.DATA);
    List<ManifestFile> manifests = history.first();
    Set<Long> newSnapshots = history.second();

    ManifestGroup manifestGroup =
        new ManifestGroup(ops.io(), manifests, ImmutableList.of())
            .caseSensitive(caseSensitive)
            .filterManifestEntries(entry -> newSnapshots.contains(entry.snapshotId()))
            .specsById(base.specsById())
            .ignoreDeleted()
            .ignoreExisting();

    if (dataFilter != null) {
      manifestGroup = manifestGroup.filterData(dataFilter);
    }

    if (partitionSet != null) {
      manifestGroup =
          manifestGroup.filterManifestEntries(
              entry -> partitionSet.contains(entry.file().specId(), entry.file().partition()));
    }

    return manifestGroup.entries();
  }

  /**
   * Validates that no new delete files that must be applied to the given data files have been added
   * to the table since a starting snapshot.
   *
   * @param base table metadata to validate
   * @param startingSnapshotId id of the snapshot current at the start of the operation
   * @param dataFiles data files to validate have no new row deletes
   */
  protected void validateNoNewDeletesForDataFiles(
      TableMetadata base, Long startingSnapshotId, Iterable<DataFile> dataFiles) {
    validateNoNewDeletesForDataFiles(
        base, startingSnapshotId, null, dataFiles, newFilesSequenceNumber != null);
  }

  /**
   * Validates that no new delete files that must be applied to the given data files have been added
   * to the table since a starting snapshot.
   *
   * @param base table metadata to validate
   * @param startingSnapshotId id of the snapshot current at the start of the operation
   * @param dataFilter a data filter
   * @param dataFiles data files to validate have no new row deletes
   */
  protected void validateNoNewDeletesForDataFiles(
      TableMetadata base,
      Long startingSnapshotId,
      Expression dataFilter,
      Iterable<DataFile> dataFiles) {
    validateNoNewDeletesForDataFiles(base, startingSnapshotId, dataFilter, dataFiles, false);
  }

  /**
   * Validates that no new delete files that must be applied to the given data files have been added
   * to the table since a starting snapshot, with the option to ignore equality deletes during the
   * validation.
   *
   * <p>For example, in the case of rewriting data files, if the added data files have the same
   * sequence number as the replaced data files, equality deletes added at a higher sequence number
   * are still effective against the added data files, so there is no risk of commit conflict
   * between RewriteFiles and RowDelta. In cases like this, validation against equality delete files
   * can be omitted.
   *
   * @param base table metadata to validate
   * @param startingSnapshotId id of the snapshot current at the start of the operation
   * @param dataFilter a data filter
   * @param dataFiles data files to validate have no new row deletes
   * @param ignoreEqualityDeletes whether equality deletes should be ignored in validation
   */
  private void validateNoNewDeletesForDataFiles(
      TableMetadata base,
      Long startingSnapshotId,
      Expression dataFilter,
      Iterable<DataFile> dataFiles,
      boolean ignoreEqualityDeletes) {
    // if there is no current table state, no files have been added
    if (base.currentSnapshot() == null || base.formatVersion() < 2) {
      return;
    }

    DeleteFileIndex deletes = addedDeleteFiles(base, startingSnapshotId, dataFilter, null);

    long startingSequenceNumber = startingSequenceNumber(base, startingSnapshotId);
    for (DataFile dataFile : dataFiles) {
      // if any delete is found that applies to files written in or before the starting snapshot,
      // fail
      DeleteFile[] deleteFiles = deletes.forDataFile(startingSequenceNumber, dataFile);
      if (ignoreEqualityDeletes) {
        ValidationException.check(
            Arrays.stream(deleteFiles)
                .noneMatch(deleteFile -> deleteFile.content() == FileContent.POSITION_DELETES),
            "Cannot commit, found new position delete for replaced data file: %s",
            dataFile);
      } else {
        ValidationException.check(
            deleteFiles.length == 0,
            "Cannot commit, found new delete for replaced data file: %s",
            dataFile);
      }
    }
  }

  /**
   * Validates that no delete files matching a filter have been added to the table since a starting
   * snapshot.
   *
   * @param base table metadata to validate
   * @param startingSnapshotId id of the snapshot current at the start of the operation
   * @param dataFilter an expression used to find new conflicting delete files
   */
  protected void validateNoNewDeleteFiles(
      TableMetadata base, Long startingSnapshotId, Expression dataFilter) {
    DeleteFileIndex deletes = addedDeleteFiles(base, startingSnapshotId, dataFilter, null);
    ValidationException.check(
        deletes.isEmpty(),
        "Found new conflicting delete files that can apply to records matching %s: %s",
        dataFilter,
        Iterables.transform(deletes.referencedDeleteFiles(), ContentFile::path));
  }

  /**
   * Validates that no delete files matching a partition set have been added to the table since a
   * starting snapshot.
   *
   * @param base table metadata to validate
   * @param startingSnapshotId id of the snapshot current at the start of the operation
   * @param partitionSet a partition set used to find new conflicting delete files
   */
  protected void validateNoNewDeleteFiles(
      TableMetadata base, Long startingSnapshotId, PartitionSet partitionSet) {
    DeleteFileIndex deletes = addedDeleteFiles(base, startingSnapshotId, null, partitionSet);
    ValidationException.check(
        deletes.isEmpty(),
        "Found new conflicting delete files that can apply to records matching %s: %s",
        partitionSet,
        Iterables.transform(deletes.referencedDeleteFiles(), ContentFile::path));
  }

  /**
   * Returns matching delete files have been added to the table since a starting snapshot.
   *
   * @param base table metadata to validate
   * @param startingSnapshotId id of the snapshot current at the start of the operation
   * @param dataFilter an expression used to find delete files
   * @param partitionSet a partition set used to find delete files
   */
  protected DeleteFileIndex addedDeleteFiles(
      TableMetadata base,
      Long startingSnapshotId,
      Expression dataFilter,
      PartitionSet partitionSet) {
    // if there is no current table state, return empty delete file index
    if (base.currentSnapshot() == null || base.formatVersion() < 2) {
      return DeleteFileIndex.builderFor(ops.io(), ImmutableList.of())
          .specsById(base.specsById())
          .build();
    }

    Pair<List<ManifestFile>, Set<Long>> history =
        validationHistory(
            base,
            startingSnapshotId,
            VALIDATE_ADDED_DELETE_FILES_OPERATIONS,
            ManifestContent.DELETES);
    List<ManifestFile> deleteManifests = history.first();

    long startingSequenceNumber = startingSequenceNumber(base, startingSnapshotId);
    return buildDeleteFileIndex(deleteManifests, startingSequenceNumber, dataFilter, partitionSet);
  }

  /**
   * Validates that no files matching a filter have been deleted from the table since a starting
   * snapshot.
   *
   * @param base table metadata to validate
   * @param startingSnapshotId id of the snapshot current at the start of the operation
   * @param dataFilter an expression used to find deleted data files
   */
  protected void validateDeletedDataFiles(
      TableMetadata base, Long startingSnapshotId, Expression dataFilter) {
    CloseableIterable<ManifestEntry<DataFile>> conflictEntries =
        deletedDataFiles(base, startingSnapshotId, dataFilter, null);

    try (CloseableIterator<ManifestEntry<DataFile>> conflicts = conflictEntries.iterator()) {
      if (conflicts.hasNext()) {
        throw new ValidationException(
            "Found conflicting deleted files that can contain records matching %s: %s",
            dataFilter,
            Iterators.toString(
                Iterators.transform(conflicts, entry -> entry.file().path().toString())));
      }

    } catch (IOException e) {
      throw new UncheckedIOException(
          String.format("Failed to validate no deleted data files matching %s", dataFilter), e);
    }
  }

  /**
   * Validates that no files matching a filter have been deleted from the table since a starting
   * snapshot.
   *
   * @param base table metadata to validate
   * @param startingSnapshotId id of the snapshot current at the start of the operation
   * @param partitionSet a partition set used to find deleted data files
   */
  protected void validateDeletedDataFiles(
      TableMetadata base, Long startingSnapshotId, PartitionSet partitionSet) {
    CloseableIterable<ManifestEntry<DataFile>> conflictEntries =
        deletedDataFiles(base, startingSnapshotId, null, partitionSet);

    try (CloseableIterator<ManifestEntry<DataFile>> conflicts = conflictEntries.iterator()) {
      if (conflicts.hasNext()) {
        throw new ValidationException(
            "Found conflicting deleted files that can apply to records matching %s: %s",
            partitionSet,
            Iterators.toString(
                Iterators.transform(conflicts, entry -> entry.file().path().toString())));
      }

    } catch (IOException e) {
      throw new UncheckedIOException(
          String.format("Failed to validate no appends matching %s", partitionSet), e);
    }
  }

  /**
   * Returns an iterable of files matching a filter have been added to the table since a starting
   * snapshot.
   *
   * @param base table metadata to validate
   * @param startingSnapshotId id of the snapshot current at the start of the operation
   * @param dataFilter an expression used to find deleted data files
   * @param partitionSet a set of partitions to find deleted data files
   */
  private CloseableIterable<ManifestEntry<DataFile>> deletedDataFiles(
      TableMetadata base,
      Long startingSnapshotId,
      Expression dataFilter,
      PartitionSet partitionSet) {
    // if there is no current table state, no files have been deleted
    if (base.currentSnapshot() == null) {
      return CloseableIterable.empty();
    }

    Pair<List<ManifestFile>, Set<Long>> history =
        validationHistory(
            base, startingSnapshotId, VALIDATE_DATA_FILES_EXIST_OPERATIONS, ManifestContent.DATA);
    List<ManifestFile> manifests = history.first();
    Set<Long> newSnapshots = history.second();

    ManifestGroup manifestGroup =
        new ManifestGroup(ops.io(), manifests, ImmutableList.of())
            .caseSensitive(caseSensitive)
            .filterManifestEntries(entry -> newSnapshots.contains(entry.snapshotId()))
            .filterManifestEntries(entry -> entry.status().equals(ManifestEntry.Status.DELETED))
            .specsById(base.specsById())
            .ignoreExisting();

    if (dataFilter != null) {
      manifestGroup = manifestGroup.filterData(dataFilter);
    }

    if (partitionSet != null) {
      manifestGroup =
          manifestGroup.filterManifestEntries(
              entry -> partitionSet.contains(entry.file().specId(), entry.file().partition()));
    }

    return manifestGroup.entries();
  }

  protected void setNewFilesSequenceNumber(long sequenceNumber) {
    this.newFilesSequenceNumber = sequenceNumber;
  }

  private long startingSequenceNumber(TableMetadata metadata, Long staringSnapshotId) {
    if (staringSnapshotId != null && metadata.snapshot(staringSnapshotId) != null) {
      Snapshot startingSnapshot = metadata.snapshot(staringSnapshotId);
      return startingSnapshot.sequenceNumber();
    } else {
      return TableMetadata.INITIAL_SEQUENCE_NUMBER;
    }
  }

  private DeleteFileIndex buildDeleteFileIndex(
      List<ManifestFile> deleteManifests,
      long startingSequenceNumber,
      Expression dataFilter,
      PartitionSet partitionSet) {
    DeleteFileIndex.Builder builder =
        DeleteFileIndex.builderFor(ops.io(), deleteManifests)
            .afterSequenceNumber(startingSequenceNumber)
            .caseSensitive(caseSensitive)
            .specsById(ops.current().specsById());

    if (dataFilter != null) {
      builder.filterData(dataFilter);
    }

    if (partitionSet != null) {
      builder.filterPartitions(partitionSet);
    }

    return builder.build();
  }

  @SuppressWarnings("CollectionUndefinedEquality")
  protected void validateDataFilesExist(
      TableMetadata base,
      Long startingSnapshotId,
      CharSequenceSet requiredDataFiles,
      boolean skipDeletes,
      Expression conflictDetectionFilter) {
    // if there is no current table state, no files have been removed
    if (base.currentSnapshot() == null) {
      return;
    }

    Set<String> matchingOperations =
        skipDeletes
            ? VALIDATE_DATA_FILES_EXIST_SKIP_DELETE_OPERATIONS
            : VALIDATE_DATA_FILES_EXIST_OPERATIONS;

    Pair<List<ManifestFile>, Set<Long>> history =
        validationHistory(base, startingSnapshotId, matchingOperations, ManifestContent.DATA);
    List<ManifestFile> manifests = history.first();
    Set<Long> newSnapshots = history.second();

    ManifestGroup matchingDeletesGroup =
        new ManifestGroup(ops.io(), manifests, ImmutableList.of())
            .filterManifestEntries(
                entry ->
                    entry.status() != ManifestEntry.Status.ADDED
                        && newSnapshots.contains(entry.snapshotId())
                        && requiredDataFiles.contains(entry.file().path()))
            .specsById(base.specsById())
            .ignoreExisting();

    if (conflictDetectionFilter != null) {
      matchingDeletesGroup.filterData(conflictDetectionFilter);
    }

    try (CloseableIterator<ManifestEntry<DataFile>> deletes =
        matchingDeletesGroup.entries().iterator()) {
      if (deletes.hasNext()) {
        throw new ValidationException(
            "Cannot commit, missing data files: %s",
            Iterators.toString(
                Iterators.transform(deletes, entry -> entry.file().path().toString())));
      }

    } catch (IOException e) {
      throw new UncheckedIOException("Failed to validate required files exist", e);
    }
  }

  private Pair<List<ManifestFile>, Set<Long>> validationHistory(
      TableMetadata base,
      Long startingSnapshotId,
      Set<String> matchingOperations,
      ManifestContent content) {
    List<ManifestFile> manifests = Lists.newArrayList();
    Set<Long> newSnapshots = Sets.newHashSet();

    Snapshot lastSnapshot = null;
    Iterable<Snapshot> snapshots =
        SnapshotUtil.ancestorsBetween(
            base.currentSnapshot().snapshotId(), startingSnapshotId, base::snapshot);
    for (Snapshot currentSnapshot : snapshots) {
      lastSnapshot = currentSnapshot;

      if (matchingOperations.contains(currentSnapshot.operation())) {
        newSnapshots.add(currentSnapshot.snapshotId());
        if (content == ManifestContent.DATA) {
          for (ManifestFile manifest : currentSnapshot.dataManifests(ops.io())) {
            if (manifest.snapshotId() == currentSnapshot.snapshotId()) {
              manifests.add(manifest);
            }
          }
        } else {
          for (ManifestFile manifest : currentSnapshot.deleteManifests(ops.io())) {
            if (manifest.snapshotId() == currentSnapshot.snapshotId()) {
              manifests.add(manifest);
            }
          }
        }
      }
    }

    ValidationException.check(
        lastSnapshot == null || Objects.equals(lastSnapshot.parentId(), startingSnapshotId),
        "Cannot determine history between starting snapshot %s and the last known ancestor %s",
        startingSnapshotId,
        lastSnapshot != null ? lastSnapshot.snapshotId() : null);

    return Pair.of(manifests, newSnapshots);
  }

  @Override
  protected Map<String, String> summary() {
    summaryBuilder.setPartitionSummaryLimit(
        ops.current()
            .propertyAsInt(
                TableProperties.WRITE_PARTITION_SUMMARY_LIMIT,
                TableProperties.WRITE_PARTITION_SUMMARY_LIMIT_DEFAULT));
    return summaryBuilder.build();
  }

  @Override
<<<<<<< HEAD
  public List<ManifestFile> apply(TableMetadata base, Snapshot snapshot) {
=======
  public List<ManifestFile> apply(TableMetadata base) {
    Snapshot current = base.ref(targetBranch()) != null ?
        base.snapshot(base.ref(targetBranch()).snapshotId()) : base.currentSnapshot();

>>>>>>> 1dc4f892
    // filter any existing manifests
    List<ManifestFile> filtered =
        filterManager.filterManifests(
            base.schema(), snapshot != null ? snapshot.dataManifests(ops.io()) : null);
    long minDataSequenceNumber =
        filtered.stream()
            .map(ManifestFile::minSequenceNumber)
            .filter(
                seq ->
                    seq
                        != ManifestWriter
                            .UNASSIGNED_SEQ) // filter out unassigned in rewritten manifests
            .reduce(base.lastSequenceNumber(), Math::min);
    deleteFilterManager.dropDeleteFilesOlderThan(minDataSequenceNumber);
    List<ManifestFile> filteredDeletes =
        deleteFilterManager.filterManifests(
            base.schema(), snapshot != null ? snapshot.deleteManifests(ops.io()) : null);

    // only keep manifests that have live data files or that were written by this commit
    Predicate<ManifestFile> shouldKeep =
        manifest ->
            manifest.hasAddedFiles()
                || manifest.hasExistingFiles()
                || manifest.snapshotId() == snapshotId();
    Iterable<ManifestFile> unmergedManifests =
        Iterables.filter(Iterables.concat(prepareNewManifests(), filtered), shouldKeep);
    Iterable<ManifestFile> unmergedDeleteManifests =
        Iterables.filter(Iterables.concat(prepareDeleteManifests(), filteredDeletes), shouldKeep);

    // update the snapshot summary
    summaryBuilder.clear();
    summaryBuilder.merge(addedFilesSummary);
    summaryBuilder.merge(appendedManifestsSummary);
    summaryBuilder.merge(filterManager.buildSummary(filtered));
    summaryBuilder.merge(deleteFilterManager.buildSummary(filteredDeletes));

    List<ManifestFile> manifests = Lists.newArrayList();
    Iterables.addAll(manifests, mergeManager.mergeManifests(unmergedManifests));
    Iterables.addAll(manifests, deleteMergeManager.mergeManifests(unmergedDeleteManifests));

    return manifests;
  }

  @Override
  public Object updateEvent() {
    long snapshotId = snapshotId();
    Snapshot justSaved = ops.refresh().snapshot(snapshotId);
    long sequenceNumber = TableMetadata.INVALID_SEQUENCE_NUMBER;
    Map<String, String> summary;
    if (justSaved == null) {
      // The snapshot just saved may not be present if the latest metadata couldn't be loaded due to
      // eventual
      // consistency problems in refresh.
      LOG.warn("Failed to load committed snapshot: omitting sequence number from notifications");
      summary = summary();
    } else {
      sequenceNumber = justSaved.sequenceNumber();
      summary = justSaved.summary();
    }

    return new CreateSnapshotEvent(tableName, operation(), snapshotId, sequenceNumber, summary);
  }

  private void cleanUncommittedAppends(Set<ManifestFile> committed) {
    if (cachedNewManifest != null && !committed.contains(cachedNewManifest)) {
      deleteFile(cachedNewManifest.path());
      this.cachedNewManifest = null;
    }

    ListIterator<ManifestFile> deleteManifestsIterator = cachedNewDeleteManifests.listIterator();
    while (deleteManifestsIterator.hasNext()) {
      ManifestFile deleteManifest = deleteManifestsIterator.next();
      if (!committed.contains(deleteManifest)) {
        deleteFile(deleteManifest.path());
        deleteManifestsIterator.remove();
      }
    }

    // rewritten manifests are always owned by the table
    for (ManifestFile manifest : rewrittenAppendManifests) {
      if (!committed.contains(manifest)) {
        deleteFile(manifest.path());
      }
    }

    // manifests that are not rewritten are only owned by the table if the commit succeeded
    if (!committed.isEmpty()) {
      // the commit succeeded if at least one manifest was committed
      // the table now owns appendManifests; clean up any that are not used
      for (ManifestFile manifest : appendManifests) {
        if (!committed.contains(manifest)) {
          deleteFile(manifest.path());
        }
      }
    }
  }

  @Override
  protected void cleanUncommitted(Set<ManifestFile> committed) {
    mergeManager.cleanUncommitted(committed);
    filterManager.cleanUncommitted(committed);
    deleteMergeManager.cleanUncommitted(committed);
    deleteFilterManager.cleanUncommitted(committed);
    cleanUncommittedAppends(committed);
  }

  private Iterable<ManifestFile> prepareNewManifests() {
    Iterable<ManifestFile> newManifests;
    if (newFiles.size() > 0) {
      ManifestFile newManifest = newFilesAsManifest();
      newManifests =
          Iterables.concat(
              ImmutableList.of(newManifest), appendManifests, rewrittenAppendManifests);
    } else {
      newManifests = Iterables.concat(appendManifests, rewrittenAppendManifests);
    }

    return Iterables.transform(
        newManifests,
        manifest -> GenericManifestFile.copyOf(manifest).withSnapshotId(snapshotId()).build());
  }

  private ManifestFile newFilesAsManifest() {
    if (hasNewFiles && cachedNewManifest != null) {
      deleteFile(cachedNewManifest.path());
      cachedNewManifest = null;
    }

    if (cachedNewManifest == null) {
      try {
        ManifestWriter<DataFile> writer = newManifestWriter(dataSpec());
        try {
          if (newFilesSequenceNumber == null) {
            writer.addAll(newFiles);
          } else {
            newFiles.forEach(f -> writer.add(f, newFilesSequenceNumber));
          }
        } finally {
          writer.close();
        }

        this.cachedNewManifest = writer.toManifestFile();
        this.hasNewFiles = false;
      } catch (IOException e) {
        throw new RuntimeIOException(e, "Failed to close manifest writer");
      }
    }

    return cachedNewManifest;
  }

  private Iterable<ManifestFile> prepareDeleteManifests() {
    if (newDeleteFilesBySpec.isEmpty()) {
      return ImmutableList.of();
    }

    return newDeleteFilesAsManifests();
  }

  private List<ManifestFile> newDeleteFilesAsManifests() {
    if (hasNewDeleteFiles && cachedNewDeleteManifests.size() > 0) {
      for (ManifestFile cachedNewDeleteManifest : cachedNewDeleteManifests) {
        deleteFile(cachedNewDeleteManifest.path());
      }
      // this triggers a rewrite of all delete manifests even if there is only one new delete file
      // if there is a relevant use case in the future, the behavior can be optimized
      cachedNewDeleteManifests.clear();
    }

    if (cachedNewDeleteManifests.isEmpty()) {
      newDeleteFilesBySpec.forEach(
          (specId, deleteFiles) -> {
            PartitionSpec spec = ops.current().spec(specId);
            try {
              ManifestWriter<DeleteFile> writer = newDeleteManifestWriter(spec);
              try {
                writer.addAll(deleteFiles);
              } finally {
                writer.close();
              }
              cachedNewDeleteManifests.add(writer.toManifestFile());
            } catch (IOException e) {
              throw new RuntimeIOException(e, "Failed to close manifest writer");
            }
          });

      this.hasNewDeleteFiles = false;
    }

    return cachedNewDeleteManifests;
  }

  private class DataFileFilterManager extends ManifestFilterManager<DataFile> {
    private DataFileFilterManager() {
      super(ops.current().specsById(), MergingSnapshotProducer.this::workerPool);
    }

    @Override
    protected void deleteFile(String location) {
      MergingSnapshotProducer.this.deleteFile(location);
    }

    @Override
    protected ManifestWriter<DataFile> newManifestWriter(PartitionSpec manifestSpec) {
      return MergingSnapshotProducer.this.newManifestWriter(manifestSpec);
    }

    @Override
    protected ManifestReader<DataFile> newManifestReader(ManifestFile manifest) {
      return MergingSnapshotProducer.this.newManifestReader(manifest);
    }
  }

  private class DataFileMergeManager extends ManifestMergeManager<DataFile> {
    DataFileMergeManager(long targetSizeBytes, int minCountToMerge, boolean mergeEnabled) {
      super(
          targetSizeBytes, minCountToMerge, mergeEnabled, MergingSnapshotProducer.this::workerPool);
    }

    @Override
    protected long snapshotId() {
      return MergingSnapshotProducer.this.snapshotId();
    }

    @Override
    protected PartitionSpec spec(int specId) {
      return ops.current().spec(specId);
    }

    @Override
    protected void deleteFile(String location) {
      MergingSnapshotProducer.this.deleteFile(location);
    }

    @Override
    protected ManifestWriter<DataFile> newManifestWriter(PartitionSpec manifestSpec) {
      return MergingSnapshotProducer.this.newManifestWriter(manifestSpec);
    }

    @Override
    protected ManifestReader<DataFile> newManifestReader(ManifestFile manifest) {
      return MergingSnapshotProducer.this.newManifestReader(manifest);
    }
  }

  private class DeleteFileFilterManager extends ManifestFilterManager<DeleteFile> {
    private DeleteFileFilterManager() {
      super(ops.current().specsById(), MergingSnapshotProducer.this::workerPool);
    }

    @Override
    protected void deleteFile(String location) {
      MergingSnapshotProducer.this.deleteFile(location);
    }

    @Override
    protected ManifestWriter<DeleteFile> newManifestWriter(PartitionSpec manifestSpec) {
      return MergingSnapshotProducer.this.newDeleteManifestWriter(manifestSpec);
    }

    @Override
    protected ManifestReader<DeleteFile> newManifestReader(ManifestFile manifest) {
      return MergingSnapshotProducer.this.newDeleteManifestReader(manifest);
    }
  }

  private class DeleteFileMergeManager extends ManifestMergeManager<DeleteFile> {
    DeleteFileMergeManager(long targetSizeBytes, int minCountToMerge, boolean mergeEnabled) {
      super(
          targetSizeBytes, minCountToMerge, mergeEnabled, MergingSnapshotProducer.this::workerPool);
    }

    @Override
    protected long snapshotId() {
      return MergingSnapshotProducer.this.snapshotId();
    }

    @Override
    protected PartitionSpec spec(int specId) {
      return ops.current().spec(specId);
    }

    @Override
    protected void deleteFile(String location) {
      MergingSnapshotProducer.this.deleteFile(location);
    }

    @Override
    protected ManifestWriter<DeleteFile> newManifestWriter(PartitionSpec manifestSpec) {
      return MergingSnapshotProducer.this.newDeleteManifestWriter(manifestSpec);
    }

    @Override
    protected ManifestReader<DeleteFile> newManifestReader(ManifestFile manifest) {
      return MergingSnapshotProducer.this.newDeleteManifestReader(manifest);
    }
  }
}<|MERGE_RESOLUTION|>--- conflicted
+++ resolved
@@ -765,14 +765,7 @@
   }
 
   @Override
-<<<<<<< HEAD
   public List<ManifestFile> apply(TableMetadata base, Snapshot snapshot) {
-=======
-  public List<ManifestFile> apply(TableMetadata base) {
-    Snapshot current = base.ref(targetBranch()) != null ?
-        base.snapshot(base.ref(targetBranch()).snapshotId()) : base.currentSnapshot();
-
->>>>>>> 1dc4f892
     // filter any existing manifests
     List<ManifestFile> filtered =
         filterManager.filterManifests(
