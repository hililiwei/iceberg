/*
 * Licensed to the Apache Software Foundation (ASF) under one
 * or more contributor license agreements.  See the NOTICE file
 * distributed with this work for additional information
 * regarding copyright ownership.  The ASF licenses this file
 * to you under the Apache License, Version 2.0 (the
 * "License"); you may not use this file except in compliance
 * with the License.  You may obtain a copy of the License at
 *
 *   http://www.apache.org/licenses/LICENSE-2.0
 *
 * Unless required by applicable law or agreed to in writing,
 * software distributed under the License is distributed on an
 * "AS IS" BASIS, WITHOUT WARRANTIES OR CONDITIONS OF ANY
 * KIND, either express or implied.  See the License for the
 * specific language governing permissions and limitations
 * under the License.
 */
package org.apache.iceberg;

import static org.apache.iceberg.TableProperties.COMMIT_MAX_RETRY_WAIT_MS;
import static org.apache.iceberg.TableProperties.COMMIT_MAX_RETRY_WAIT_MS_DEFAULT;
import static org.apache.iceberg.TableProperties.COMMIT_MIN_RETRY_WAIT_MS;
import static org.apache.iceberg.TableProperties.COMMIT_MIN_RETRY_WAIT_MS_DEFAULT;
import static org.apache.iceberg.TableProperties.COMMIT_NUM_RETRIES;
import static org.apache.iceberg.TableProperties.COMMIT_NUM_RETRIES_DEFAULT;
import static org.apache.iceberg.TableProperties.COMMIT_TOTAL_RETRY_TIME_MS;
import static org.apache.iceberg.TableProperties.COMMIT_TOTAL_RETRY_TIME_MS_DEFAULT;
import static org.apache.iceberg.TableProperties.MANIFEST_LISTS_ENABLED;
import static org.apache.iceberg.TableProperties.MANIFEST_LISTS_ENABLED_DEFAULT;

import com.github.benmanes.caffeine.cache.Caffeine;
import com.github.benmanes.caffeine.cache.LoadingCache;
import java.io.IOException;
import java.util.Arrays;
import java.util.List;
import java.util.Map;
import java.util.Set;
import java.util.UUID;
import java.util.concurrent.ExecutorService;
import java.util.concurrent.atomic.AtomicInteger;
import java.util.concurrent.atomic.AtomicLong;
import java.util.function.Consumer;
import org.apache.iceberg.events.Listeners;
import org.apache.iceberg.exceptions.CommitFailedException;
import org.apache.iceberg.exceptions.CommitStateUnknownException;
import org.apache.iceberg.exceptions.RuntimeIOException;
import org.apache.iceberg.io.OutputFile;
import org.apache.iceberg.relocated.com.google.common.base.Preconditions;
import org.apache.iceberg.relocated.com.google.common.collect.ImmutableMap;
import org.apache.iceberg.relocated.com.google.common.collect.Lists;
import org.apache.iceberg.relocated.com.google.common.collect.Sets;
import org.apache.iceberg.util.Exceptions;
import org.apache.iceberg.util.Tasks;
import org.apache.iceberg.util.ThreadPools;
import org.slf4j.Logger;
import org.slf4j.LoggerFactory;

@SuppressWarnings("UnnecessaryAnonymousClass")
abstract class SnapshotProducer<ThisT> implements SnapshotUpdate<ThisT> {
  private static final Logger LOG = LoggerFactory.getLogger(SnapshotProducer.class);
  static final Set<ManifestFile> EMPTY_SET = Sets.newHashSet();

  /** Default callback used to delete files. */
  private final Consumer<String> defaultDelete =
      new Consumer<String>() {
        @Override
        public void accept(String file) {
          ops.io().deleteFile(file);
        }
      };

  /** Cache used to enrich ManifestFile instances that are written to a ManifestListWriter. */
  private final LoadingCache<ManifestFile, ManifestFile> manifestsWithMetadata;

  private final TableOperations ops;
  private final String commitUUID = UUID.randomUUID().toString();
  private final AtomicInteger manifestCount = new AtomicInteger(0);
  private final AtomicInteger attempt = new AtomicInteger(0);
  private final List<String> manifestLists = Lists.newArrayList();
  private volatile Long snapshotId = null;
  private TableMetadata base;
  private boolean stageOnly = false;
  private Consumer<String> deleteFunc = defaultDelete;

  private ExecutorService workerPool = ThreadPools.getWorkerPool();
  private String targetBranch = SnapshotRef.MAIN_BRANCH;

  protected SnapshotProducer(TableOperations ops) {
    this.ops = ops;
    this.base = ops.current();
    this.manifestsWithMetadata =
        Caffeine.newBuilder()
            .build(
                file -> {
                  if (file.snapshotId() != null) {
                    return file;
                  }
                  return addMetadata(ops, file);
                });
  }

  protected abstract ThisT self();

  @Override
  public ThisT stageOnly() {
    this.stageOnly = true;
    return self();
  }

  @Override
  public ThisT scanManifestsWith(ExecutorService executorService) {
    this.workerPool = executorService;
    return self();
  }

<<<<<<< HEAD
  /**
   * * A setter for the target branch on which snapshot producer operation should be performed
   *
   * @param branch to set as target branch
   */
  protected void targetBranch(String branch) {
    Preconditions.checkArgument(branch != null, "Invalid branch name: null");
    boolean refExists = base.ref(branch) != null;
    Preconditions.checkArgument(
        !refExists || base.ref(branch).isBranch(),
        "%s is a tag, not a branch. Tags cannot be targets for producing snapshots");
    this.targetBranch = branch;
  }

=======
  @Override
  public ThisT toBranch(String branch) {
    throw new UnsupportedOperationException("Performing operations on a branch is currently not supported");
  }

  /***
   * Will be used by snapshot producer operations to create a new ref if an invalid branch is passed
   * @param branch ref name on which operation is to performed
   */
  protected void createNewRef(String branch) {
    SnapshotRef branchRef = SnapshotRef.branchBuilder(this.current().currentSnapshot().snapshotId()).build();
    TableMetadata.Builder updatedBuilder = TableMetadata.buildFrom(this.current());
    updatedBuilder.setRef(branch, branchRef);
    ops.commit(ops.current(), updatedBuilder.build());
  }

  /***
   * A setter for the target branch on which snapshot producer operation should be performed
   * @param branch to set as target branch
   */
  protected void setTargetBranch(String branch) {
    this.targetBranch = branch;
  }

  /***
   * A getter for the target branch on which snapshot producer operation should be performed
   * @return target branch
   */
  protected String getTargetBranch() {
    return targetBranch;
  }

>>>>>>> 13a8e736
  protected ExecutorService workerPool() {
    return this.workerPool;
  }

  @Override
  public ThisT deleteWith(Consumer<String> deleteCallback) {
    Preconditions.checkArgument(
        this.deleteFunc == defaultDelete, "Cannot set delete callback more than once");
    this.deleteFunc = deleteCallback;
    return self();
  }

  /**
   * Clean up any uncommitted manifests that were created.
   *
   * <p>Manifests may not be committed if apply is called more because a commit conflict has
   * occurred. Implementations may keep around manifests because the same changes will be made by
   * both apply calls. This method instructs the implementation to clean up those manifests and
   * passes the paths of the manifests that were actually committed.
   *
   * @param committed a set of manifest paths that were actually committed
   */
  protected abstract void cleanUncommitted(Set<ManifestFile> committed);

  /**
   * A string that describes the action that produced the new snapshot.
   *
   * @return a string operation
   */
  protected abstract String operation();

  /**
   * Validate the current metadata.
   *
   * <p>Child operations can override this to add custom validation.
   *
   * @param currentMetadata current table metadata to validate
   * @param snapshot ending snapshot on the lineage which is being validated
   */
  protected void validate(TableMetadata currentMetadata, Snapshot snapshot) {}

  /**
   * Apply the update's changes to the given metadata and snapshot. Return the new manifest list.
   *
   * @param metadataToUpdate the base table metadata to apply changes to
   * @param snapshot snapshot to apply the changes to
   * @return a manifest list for the new snapshot.
   */
  protected abstract List<ManifestFile> apply(TableMetadata metadataToUpdate, Snapshot snapshot);

  @Override
  public Snapshot apply() {
    refresh();
<<<<<<< HEAD
    Snapshot parentSnapshot = base.currentSnapshot();
    if (targetBranch != null) {
      SnapshotRef branch = base.ref(targetBranch);
      if (branch != null) {
        parentSnapshot = base.snapshot(branch.snapshotId());
      } else if (base.currentSnapshot() != null) {
        parentSnapshot = base.currentSnapshot();
      }
    }
=======
    Long parentSnapshotId = base.ref(targetBranch) != null ? base.ref(targetBranch).snapshotId() : null;
    long sequenceNumber = base.nextSequenceNumber();
>>>>>>> 13a8e736

    long sequenceNumber = base.nextSequenceNumber();
    Long parentSnapshotId = parentSnapshot == null ? null : parentSnapshot.snapshotId();

    validate(base, parentSnapshot);
    List<ManifestFile> manifests = apply(base, parentSnapshot);

    if (base.formatVersion() > 1
        || base.propertyAsBoolean(MANIFEST_LISTS_ENABLED, MANIFEST_LISTS_ENABLED_DEFAULT)) {
      OutputFile manifestList = manifestListPath();

      try (ManifestListWriter writer =
          ManifestLists.write(
              ops.current().formatVersion(),
              manifestList,
              snapshotId(),
              parentSnapshotId,
              sequenceNumber)) {

        // keep track of the manifest lists created
        manifestLists.add(manifestList.location());

        ManifestFile[] manifestFiles = new ManifestFile[manifests.size()];

        Tasks.range(manifestFiles.length)
            .stopOnFailure()
            .throwFailureWhenFinished()
            .executeWith(workerPool)
            .run(index -> manifestFiles[index] = manifestsWithMetadata.get(manifests.get(index)));

        writer.addAll(Arrays.asList(manifestFiles));

      } catch (IOException e) {
        throw new RuntimeIOException(e, "Failed to write manifest list file");
      }

      return new BaseSnapshot(
          ops.io(),
          sequenceNumber,
          snapshotId(),
          parentSnapshotId,
          System.currentTimeMillis(),
          operation(),
          summary(base),
          base.currentSchemaId(),
          manifestList.location());

    } else {
      return new BaseSnapshot(
          ops.io(),
          snapshotId(),
          parentSnapshotId,
          System.currentTimeMillis(),
          operation(),
          summary(base),
          base.currentSchemaId(),
          manifests);
    }
  }

  protected abstract Map<String, String> summary();

  /** Returns the snapshot summary from the implementation and updates totals. */
  private Map<String, String> summary(TableMetadata previous) {
    Map<String, String> summary = summary();

    if (summary == null) {
      return ImmutableMap.of();
    }

    Map<String, String> previousSummary;
    if (previous.currentSnapshot() != null) {
      if (previous.currentSnapshot().summary() != null) {
        previousSummary = previous.currentSnapshot().summary();
      } else {
        // previous snapshot had no summary, use an empty summary
        previousSummary = ImmutableMap.of();
      }
    } else {
      // if there was no previous snapshot, default the summary to start totals at 0
      ImmutableMap.Builder<String, String> summaryBuilder = ImmutableMap.builder();
      summaryBuilder
          .put(SnapshotSummary.TOTAL_RECORDS_PROP, "0")
          .put(SnapshotSummary.TOTAL_FILE_SIZE_PROP, "0")
          .put(SnapshotSummary.TOTAL_DATA_FILES_PROP, "0")
          .put(SnapshotSummary.TOTAL_DELETE_FILES_PROP, "0")
          .put(SnapshotSummary.TOTAL_POS_DELETES_PROP, "0")
          .put(SnapshotSummary.TOTAL_EQ_DELETES_PROP, "0");
      previousSummary = summaryBuilder.build();
    }

    ImmutableMap.Builder<String, String> builder = ImmutableMap.builder();

    // copy all summary properties from the implementation
    builder.putAll(summary);

    updateTotal(
        builder,
        previousSummary,
        SnapshotSummary.TOTAL_RECORDS_PROP,
        summary,
        SnapshotSummary.ADDED_RECORDS_PROP,
        SnapshotSummary.DELETED_RECORDS_PROP);
    updateTotal(
        builder,
        previousSummary,
        SnapshotSummary.TOTAL_FILE_SIZE_PROP,
        summary,
        SnapshotSummary.ADDED_FILE_SIZE_PROP,
        SnapshotSummary.REMOVED_FILE_SIZE_PROP);
    updateTotal(
        builder,
        previousSummary,
        SnapshotSummary.TOTAL_DATA_FILES_PROP,
        summary,
        SnapshotSummary.ADDED_FILES_PROP,
        SnapshotSummary.DELETED_FILES_PROP);
    updateTotal(
        builder,
        previousSummary,
        SnapshotSummary.TOTAL_DELETE_FILES_PROP,
        summary,
        SnapshotSummary.ADDED_DELETE_FILES_PROP,
        SnapshotSummary.REMOVED_DELETE_FILES_PROP);
    updateTotal(
        builder,
        previousSummary,
        SnapshotSummary.TOTAL_POS_DELETES_PROP,
        summary,
        SnapshotSummary.ADDED_POS_DELETES_PROP,
        SnapshotSummary.REMOVED_POS_DELETES_PROP);
    updateTotal(
        builder,
        previousSummary,
        SnapshotSummary.TOTAL_EQ_DELETES_PROP,
        summary,
        SnapshotSummary.ADDED_EQ_DELETES_PROP,
        SnapshotSummary.REMOVED_EQ_DELETES_PROP);

    return builder.build();
  }

  protected TableMetadata current() {
    return base;
  }

  protected TableMetadata refresh() {
    this.base = ops.refresh();
    return base;
  }

  @Override
  public void commit() {
    // this is always set to the latest commit attempt's snapshot id.
    AtomicLong newSnapshotId = new AtomicLong(-1L);
    try {
      Tasks.foreach(ops)
          .retry(base.propertyAsInt(COMMIT_NUM_RETRIES, COMMIT_NUM_RETRIES_DEFAULT))
          .exponentialBackoff(
              base.propertyAsInt(COMMIT_MIN_RETRY_WAIT_MS, COMMIT_MIN_RETRY_WAIT_MS_DEFAULT),
              base.propertyAsInt(COMMIT_MAX_RETRY_WAIT_MS, COMMIT_MAX_RETRY_WAIT_MS_DEFAULT),
              base.propertyAsInt(COMMIT_TOTAL_RETRY_TIME_MS, COMMIT_TOTAL_RETRY_TIME_MS_DEFAULT),
              2.0 /* exponential */)
          .onlyRetryOn(CommitFailedException.class)
<<<<<<< HEAD
          .run(
              taskOps -> {
                Snapshot newSnapshot = apply();
                newSnapshotId.set(newSnapshot.snapshotId());
                TableMetadata.Builder update = TableMetadata.buildFrom(base);
                if (base.snapshot(newSnapshot.snapshotId()) != null) {
                  // this is a rollback operation
                  update.setBranchSnapshot(newSnapshot.snapshotId(), targetBranch);
                } else if (stageOnly) {
                  update.addSnapshot(newSnapshot);
                } else {
                  update.setBranchSnapshot(newSnapshot, targetBranch);
                }

                TableMetadata updated = update.build();
                if (updated.changes().isEmpty()) {
                  // do not commit if the metadata has not changed. for example, this may happen
                  // when setting the current
                  // snapshot to an ID that is already current. note that this check uses identity.
                  return;
                }

                // if the table UUID is missing, add it here. the UUID will be re-created each time
                // this operation retries
                // to ensure that if a concurrent operation assigns the UUID, this operation will
                // not fail.
                taskOps.commit(base, updated.withUUID());
              });
=======
          .run(taskOps -> {
            Snapshot newSnapshot = apply();
            newSnapshotId.set(newSnapshot.snapshotId());
            TableMetadata.Builder update = TableMetadata.buildFrom(base);
            if (base.snapshot(newSnapshot.snapshotId()) != null) {
              // this is a rollback operation
              update.setBranchSnapshot(newSnapshot.snapshotId(), targetBranch);
            } else if (stageOnly) {
              update.addSnapshot(newSnapshot);
            } else {
              update.setBranchSnapshot(newSnapshot, targetBranch);
            }

            TableMetadata updated = update.build();
            if (updated.changes().isEmpty()) {
              // do not commit if the metadata has not changed. for example, this may happen when setting the current
              // snapshot to an ID that is already current. note that this check uses identity.
              return;
            }

            // if the table UUID is missing, add it here. the UUID will be re-created each time this operation retries
            // to ensure that if a concurrent operation assigns the UUID, this operation will not fail.
            taskOps.commit(base, updated.withUUID());
          });
>>>>>>> 13a8e736

    } catch (CommitStateUnknownException commitStateUnknownException) {
      throw commitStateUnknownException;
    } catch (RuntimeException e) {
      Exceptions.suppressAndThrow(e, this::cleanAll);
    }

    try {
      LOG.info("Committed snapshot {} ({})", newSnapshotId.get(), getClass().getSimpleName());

      // at this point, the commit must have succeeded. after a refresh, the snapshot is loaded by
      // id in case another commit was added between this commit and the refresh.
      Snapshot saved = ops.refresh().snapshot(newSnapshotId.get());
      if (saved != null) {
        cleanUncommitted(Sets.newHashSet(saved.allManifests(ops.io())));
        // also clean up unused manifest lists created by multiple attempts
        for (String manifestList : manifestLists) {
          if (!saved.manifestListLocation().equals(manifestList)) {
            deleteFile(manifestList);
          }
        }
      } else {
        // saved may not be present if the latest metadata couldn't be loaded due to eventual
        // consistency problems in refresh. in that case, don't clean up.
        LOG.warn("Failed to load committed snapshot, skipping manifest clean-up");
      }

    } catch (Throwable e) {
      LOG.warn(
          "Failed to load committed table metadata or during cleanup, skipping further cleanup", e);
    }

    try {
      notifyListeners();
    } catch (Throwable e) {
      LOG.warn("Failed to notify event listeners", e);
    }
  }

  private void notifyListeners() {
    try {
      Object event = updateEvent();
      if (event != null) {
        Listeners.notifyAll(event);
      }
    } catch (RuntimeException e) {
      LOG.warn("Failed to notify listeners", e);
    }
  }

  protected void cleanAll() {
    for (String manifestList : manifestLists) {
      deleteFile(manifestList);
    }
    manifestLists.clear();
    cleanUncommitted(EMPTY_SET);
  }

  protected void deleteFile(String path) {
    deleteFunc.accept(path);
  }

  protected OutputFile manifestListPath() {
    return ops.io()
        .newOutputFile(
            ops.metadataFileLocation(
                FileFormat.AVRO.addExtension(
                    String.format(
                        "snap-%d-%d-%s", snapshotId(), attempt.incrementAndGet(), commitUUID))));
  }

  protected OutputFile newManifestOutput() {
    return ops.io()
        .newOutputFile(
            ops.metadataFileLocation(
                FileFormat.AVRO.addExtension(commitUUID + "-m" + manifestCount.getAndIncrement())));
  }

  protected ManifestWriter<DataFile> newManifestWriter(PartitionSpec spec) {
    return ManifestFiles.write(
        ops.current().formatVersion(), spec, newManifestOutput(), snapshotId());
  }

  protected ManifestWriter<DeleteFile> newDeleteManifestWriter(PartitionSpec spec) {
    return ManifestFiles.writeDeleteManifest(
        ops.current().formatVersion(), spec, newManifestOutput(), snapshotId());
  }

  protected ManifestReader<DataFile> newManifestReader(ManifestFile manifest) {
    return ManifestFiles.read(manifest, ops.io(), ops.current().specsById());
  }

  protected ManifestReader<DeleteFile> newDeleteManifestReader(ManifestFile manifest) {
    return ManifestFiles.readDeleteManifest(manifest, ops.io(), ops.current().specsById());
  }

  protected long snapshotId() {
    if (snapshotId == null) {
      synchronized (this) {
        while (snapshotId == null || ops.current().snapshot(snapshotId) != null) {
          this.snapshotId = ops.newSnapshotId();
        }
      }
    }
    return snapshotId;
  }

  private static ManifestFile addMetadata(TableOperations ops, ManifestFile manifest) {
    try (ManifestReader<DataFile> reader =
        ManifestFiles.read(manifest, ops.io(), ops.current().specsById())) {
      PartitionSummary stats = new PartitionSummary(ops.current().spec(manifest.partitionSpecId()));
      int addedFiles = 0;
      long addedRows = 0L;
      int existingFiles = 0;
      long existingRows = 0L;
      int deletedFiles = 0;
      long deletedRows = 0L;

      Long snapshotId = null;
      long maxSnapshotId = Long.MIN_VALUE;
      for (ManifestEntry<DataFile> entry : reader.entries()) {
        if (entry.snapshotId() > maxSnapshotId) {
          maxSnapshotId = entry.snapshotId();
        }

        switch (entry.status()) {
          case ADDED:
            addedFiles += 1;
            addedRows += entry.file().recordCount();
            if (snapshotId == null) {
              snapshotId = entry.snapshotId();
            }
            break;
          case EXISTING:
            existingFiles += 1;
            existingRows += entry.file().recordCount();
            break;
          case DELETED:
            deletedFiles += 1;
            deletedRows += entry.file().recordCount();
            if (snapshotId == null) {
              snapshotId = entry.snapshotId();
            }
            break;
        }

        stats.update(entry.file().partition());
      }

      if (snapshotId == null) {
        // if no files were added or deleted, use the largest snapshot ID in the manifest
        snapshotId = maxSnapshotId;
      }

      return new GenericManifestFile(
          manifest.path(),
          manifest.length(),
          manifest.partitionSpecId(),
          ManifestContent.DATA,
          manifest.sequenceNumber(),
          manifest.minSequenceNumber(),
          snapshotId,
          addedFiles,
          addedRows,
          existingFiles,
          existingRows,
          deletedFiles,
          deletedRows,
          stats.summaries(),
          null);

    } catch (IOException e) {
      throw new RuntimeIOException(e, "Failed to read manifest: %s", manifest.path());
    }
  }

  private static void updateTotal(
      ImmutableMap.Builder<String, String> summaryBuilder,
      Map<String, String> previousSummary,
      String totalProperty,
      Map<String, String> currentSummary,
      String addedProperty,
      String deletedProperty) {
    String totalStr = previousSummary.get(totalProperty);
    if (totalStr != null) {
      try {
        long newTotal = Long.parseLong(totalStr);

        String addedStr = currentSummary.get(addedProperty);
        if (newTotal >= 0 && addedStr != null) {
          newTotal += Long.parseLong(addedStr);
        }

        String deletedStr = currentSummary.get(deletedProperty);
        if (newTotal >= 0 && deletedStr != null) {
          newTotal -= Long.parseLong(deletedStr);
        }

        if (newTotal >= 0) {
          summaryBuilder.put(totalProperty, String.valueOf(newTotal));
        }

      } catch (NumberFormatException e) {
        // ignore and do not add total
      }
    }
  }
}<|MERGE_RESOLUTION|>--- conflicted
+++ resolved
@@ -114,7 +114,6 @@
     return self();
   }
 
-<<<<<<< HEAD
   /**
    * * A setter for the target branch on which snapshot producer operation should be performed
    *
@@ -129,7 +128,6 @@
     this.targetBranch = branch;
   }
 
-=======
   @Override
   public ThisT toBranch(String branch) {
     throw new UnsupportedOperationException("Performing operations on a branch is currently not supported");
@@ -162,7 +160,6 @@
     return targetBranch;
   }
 
->>>>>>> 13a8e736
   protected ExecutorService workerPool() {
     return this.workerPool;
   }
@@ -216,7 +213,6 @@
   @Override
   public Snapshot apply() {
     refresh();
-<<<<<<< HEAD
     Snapshot parentSnapshot = base.currentSnapshot();
     if (targetBranch != null) {
       SnapshotRef branch = base.ref(targetBranch);
@@ -226,10 +222,6 @@
         parentSnapshot = base.currentSnapshot();
       }
     }
-=======
-    Long parentSnapshotId = base.ref(targetBranch) != null ? base.ref(targetBranch).snapshotId() : null;
-    long sequenceNumber = base.nextSequenceNumber();
->>>>>>> 13a8e736
 
     long sequenceNumber = base.nextSequenceNumber();
     Long parentSnapshotId = parentSnapshot == null ? null : parentSnapshot.snapshotId();
@@ -394,7 +386,6 @@
               base.propertyAsInt(COMMIT_TOTAL_RETRY_TIME_MS, COMMIT_TOTAL_RETRY_TIME_MS_DEFAULT),
               2.0 /* exponential */)
           .onlyRetryOn(CommitFailedException.class)
-<<<<<<< HEAD
           .run(
               taskOps -> {
                 Snapshot newSnapshot = apply();
@@ -423,32 +414,6 @@
                 // not fail.
                 taskOps.commit(base, updated.withUUID());
               });
-=======
-          .run(taskOps -> {
-            Snapshot newSnapshot = apply();
-            newSnapshotId.set(newSnapshot.snapshotId());
-            TableMetadata.Builder update = TableMetadata.buildFrom(base);
-            if (base.snapshot(newSnapshot.snapshotId()) != null) {
-              // this is a rollback operation
-              update.setBranchSnapshot(newSnapshot.snapshotId(), targetBranch);
-            } else if (stageOnly) {
-              update.addSnapshot(newSnapshot);
-            } else {
-              update.setBranchSnapshot(newSnapshot, targetBranch);
-            }
-
-            TableMetadata updated = update.build();
-            if (updated.changes().isEmpty()) {
-              // do not commit if the metadata has not changed. for example, this may happen when setting the current
-              // snapshot to an ID that is already current. note that this check uses identity.
-              return;
-            }
-
-            // if the table UUID is missing, add it here. the UUID will be re-created each time this operation retries
-            // to ensure that if a concurrent operation assigns the UUID, this operation will not fail.
-            taskOps.commit(base, updated.withUUID());
-          });
->>>>>>> 13a8e736
 
     } catch (CommitStateUnknownException commitStateUnknownException) {
       throw commitStateUnknownException;
