---
title: "Procedures"
url: spark-procedures
aliases:
    - "spark/spark-procedures"
menu:
    main:
        parent: Spark
        weight: 0
---
<!--
 - Licensed to the Apache Software Foundation (ASF) under one or more
 - contributor license agreements.  See the NOTICE file distributed with
 - this work for additional information regarding copyright ownership.
 - The ASF licenses this file to You under the Apache License, Version 2.0
 - (the "License"); you may not use this file except in compliance with
 - the License.  You may obtain a copy of the License at
 -
 -   http://www.apache.org/licenses/LICENSE-2.0
 -
 - Unless required by applicable law or agreed to in writing, software
 - distributed under the License is distributed on an "AS IS" BASIS,
 - WITHOUT WARRANTIES OR CONDITIONS OF ANY KIND, either express or implied.
 - See the License for the specific language governing permissions and
 - limitations under the License.
 -->

# Spark Procedures

To use Iceberg in Spark, first configure [Spark catalogs](../spark-configuration). Stored procedures are only available when using [Iceberg SQL extensions](../spark-configuration#sql-extensions) in Spark 3.

## Usage

Procedures can be used from any configured Iceberg catalog with `CALL`. All procedures are in the namespace `system`.

`CALL` supports passing arguments by name (recommended) or by position. Mixing position and named arguments is not supported.

### Named arguments

All procedure arguments are named. When passing arguments by name, arguments can be in any order and any optional argument can be omitted.

```sql
CALL catalog_name.system.procedure_name(arg_name_2 => arg_2, arg_name_1 => arg_1)
```

### Positional arguments

When passing arguments by position, only the ending arguments may be omitted if they are optional.

```sql
CALL catalog_name.system.procedure_name(arg_1, arg_2, ... arg_n)
```

## Snapshot management

### `rollback_to_snapshot`

Roll back a table to a specific snapshot ID.

To roll back to a specific time, use [`rollback_to_timestamp`](#rollback_to_timestamp).

{{< hint info >}}
This procedure invalidates all cached Spark plans that reference the affected table.
{{< /hint >}}

#### Usage

| Argument Name | Required? | Type | Description |
|---------------|-----------|------|-------------|
| `table`       | ✔️  | string | Name of the table to update |
| `snapshot_id` | ✔️  | long   | Snapshot ID to rollback to |

#### Output

| Output Name | Type | Description |
| ------------|------|-------------|
| `previous_snapshot_id` | long | The current snapshot ID before the rollback |
| `current_snapshot_id`  | long | The new current snapshot ID |

#### Example

Roll back table `db.sample` to snapshot ID `1`:

```sql
CALL catalog_name.system.rollback_to_snapshot('db.sample', 1)
```

### `rollback_to_timestamp`

Roll back a table to the snapshot that was current at some time.

{{< hint info >}}
This procedure invalidates all cached Spark plans that reference the affected table.
{{< /hint >}}

#### Usage

| Argument Name | Required? | Type | Description |
|---------------|-----------|------|-------------|
| `table`       | ✔️  | string | Name of the table to update |
| `timestamp`   | ✔️  | timestamp | A timestamp to rollback to |

#### Output

| Output Name | Type | Description |
| ------------|------|-------------|
| `previous_snapshot_id` | long | The current snapshot ID before the rollback |
| `current_snapshot_id`  | long | The new current snapshot ID |

#### Example

Roll back `db.sample` to a specific day and time.
```sql
CALL catalog_name.system.rollback_to_timestamp('db.sample', TIMESTAMP '2021-06-30 00:00:00.000')
```

### `set_current_snapshot`

Sets the current snapshot ID for a table.

Unlike rollback, the snapshot is not required to be an ancestor of the current table state.

{{< hint info >}}
This procedure invalidates all cached Spark plans that reference the affected table.
{{< /hint >}}

#### Usage

| Argument Name | Required? | Type | Description |
|---------------|-----------|------|-------------|
| `table`       | ✔️  | string | Name of the table to update |
| `snapshot_id` | ✔️  | long   | Snapshot ID to set as current |

#### Output

| Output Name | Type | Description |
| ------------|------|-------------|
| `previous_snapshot_id` | long | The current snapshot ID before the rollback |
| `current_snapshot_id`  | long | The new current snapshot ID |

#### Example

Set the current snapshot for `db.sample` to 1:
```sql
CALL catalog_name.system.set_current_snapshot('db.sample', 1)
```

### `cherrypick_snapshot`

Cherry-picks changes from a snapshot into the current table state.

Cherry-picking creates a new snapshot from an existing snapshot without altering or removing the original.

Only append and dynamic overwrite snapshots can be cherry-picked.

{{< hint info >}}
This procedure invalidates all cached Spark plans that reference the affected table.
{{< /hint >}}

#### Usage

| Argument Name | Required? | Type | Description |
|---------------|-----------|------|-------------|
| `table`       | ✔️  | string | Name of the table to update |
| `snapshot_id` | ✔️  | long | The snapshot ID to cherry-pick |

#### Output

| Output Name | Type | Description |
| ------------|------|-------------|
| `source_snapshot_id` | long | The table's current snapshot before the cherry-pick |
| `current_snapshot_id` | long | The snapshot ID created by applying the cherry-pick |

#### Examples

Cherry-pick snapshot 1
```sql
CALL catalog_name.system.cherrypick_snapshot('my_table', 1)
```

Cherry-pick snapshot 1 with named args
```sql
CALL catalog_name.system.cherrypick_snapshot(snapshot_id => 1, table => 'my_table' )
```


## Metadata management

Many [maintenance actions](../maintenance) can be performed using Iceberg stored procedures.

### `expire_snapshots`

Each write/update/delete/upsert/compaction in Iceberg produces a new snapshot while keeping the old data and metadata
around for snapshot isolation and time travel. The `expire_snapshots` procedure can be used to remove older snapshots
and their files which are no longer needed.

This procedure will remove old snapshots and data files which are uniquely required by those old snapshots. This means
the `expire_snapshots` procedure will never remove files which are still required by a non-expired snapshot.

#### Usage

| Argument Name | Required? | Type | Description |
|---------------|-----------|------|-------------|
| `table`       | ✔️  | string | Name of the table to update |
| `older_than`  | ️   | timestamp | Timestamp before which snapshots will be removed (Default: 5 days ago) |
| `retain_last` |    | int       | Number of ancestor snapshots to preserve regardless of `older_than` (defaults to 1) |
| `max_concurrent_deletes` |    | int       | Size of the thread pool used for delete file actions (by default, no thread pool is used) |
| `stream_results` |    | boolean       | When true, deletion files will be sent to Spark driver by RDD partition (by default, all the files will be sent to Spark driver). This option is recommended to set to `true` to prevent Spark driver OOM from large file size |
| `snapshot_ids` |   | array of long       | Array of snapshot IDs to expire. |

If `older_than` and `retain_last` are omitted, the table's [expiration properties](../configuration/#table-behavior-properties) will be used.

#### Output

| Output Name | Type | Description |
| ------------|------|-------------|
| `deleted_data_files_count` | long | Number of data files deleted by this operation |
| `deleted_position_delete_files_count` | long | Number of position delete files deleted by this operation |
| `deleted_equality_delete_files_count` | long | Number of equality delete files deleted by this operation |
| `deleted_manifest_files_count` | long | Number of manifest files deleted by this operation |
| `deleted_manifest_lists_count` | long | Number of manifest List files deleted by this operation |

#### Examples

Remove snapshots older than specific day and time, but retain the last 100 snapshots:

```sql
CALL hive_prod.system.expire_snapshots('db.sample', TIMESTAMP '2021-06-30 00:00:00.000', 100)
```

Remove snapshots with snapshot ID `123` (note that this snapshot ID should not be the current snapshot):

```sql
CALL hive_prod.system.expire_snapshots(table => 'db.sample', snapshot_ids => ARRAY(123))
```

### `remove_orphan_files`

Used to remove files which are not referenced in any metadata files of an Iceberg table and can thus be considered "orphaned".

#### Usage

| Argument Name | Required? | Type | Description |
|---------------|-----------|------|-------------|
| `table`       | ✔️  | string | Name of the table to clean |
| `older_than`  | ️   | timestamp | Remove orphan files created before this timestamp (Defaults to 3 days ago) |
| `location`    |    | string    | Directory to look for files in (defaults to the table's location) |
| `dry_run`     |    | boolean   | When true, don't actually remove files (defaults to false) |
| `max_concurrent_deletes` |    | int       | Size of the thread pool used for delete file actions (by default, no thread pool is used) |

#### Output

| Output Name | Type | Description |
| ------------|------|-------------|
| `orphan_file_location` | String | The path to each file determined to be an orphan by this command |

#### Examples

List all the files that are candidates for removal by performing a dry run of the `remove_orphan_files` command on this table without actually removing them:
```sql
CALL catalog_name.system.remove_orphan_files(table => 'db.sample', dry_run => true)
```

Remove any files in the `tablelocation/data` folder which are not known to the table `db.sample`.
```sql
CALL catalog_name.system.remove_orphan_files(table => 'db.sample', location => 'tablelocation/data')
```

### `rewrite_data_files`

Iceberg tracks each data file in a table. More data files leads to more metadata stored in manifest files, and small data files causes an unnecessary amount of metadata and less efficient queries from file open costs.

Iceberg can compact data files in parallel using Spark with the `rewriteDataFiles` action. This will combine small files into larger files to reduce metadata overhead and runtime file open cost.

#### Usage

| Argument Name | Required? | Type | Description |
|---------------|-----------|------|-------------|
| `table`       | ✔️  | string | Name of the table to update |
| `strategy`    |    | string | Name of the strategy - binpack or sort. Defaults to binpack strategy |
| `sort_order`  |    | string | For Zorder use a comma separated list of columns within zorder(). (Supported in Spark 3.2 and Above) Example: zorder(c1,c2,c3). <br/>Else, Comma separated sort orders in the format (ColumnName SortDirection NullOrder). <br/>Where SortDirection can be ASC or DESC. NullOrder can be NULLS FIRST or NULLS LAST. <br/>Defaults to the table's sort order |
| `options`     | ️   | map<string, string> | Options to be used for actions|
| `where`       | ️   | string | predicate as a string used for filtering the files. Note that all files that may contain data matching the filter will be selected for rewriting|


See the [`RewriteDataFiles` Javadoc](../../../javadoc/{{% icebergVersion %}}/org/apache/iceberg/actions/RewriteDataFiles.html#field.summary),
<br/>  [`BinPackStrategy` Javadoc](../../../javadoc/{{% icebergVersion %}}/org/apache/iceberg/actions/BinPackStrategy.html#field.summary)
and <br/> [`SortStrategy` Javadoc](../../../javadoc/{{% icebergVersion %}}/org/apache/iceberg/actions/SortStrategy.html#field.summary)
for list of all the supported options for this action.

#### Output

| Output Name | Type | Description |
| ------------|------|-------------|
| `rewritten_data_files_count` | int | Number of data which were re-written by this command |
| `added_data_files_count`     | int | Number of new data files which were written by this command |

#### Examples

Rewrite the data files in table `db.sample` using the default rewrite algorithm of bin-packing to combine small files 
and also split large files according to the default write size of the table.
```sql
CALL catalog_name.system.rewrite_data_files('db.sample')
```

Rewrite the data files in table `db.sample` by sorting all the data on id and name 
using the same defaults as bin-pack to determine which files to rewrite.
```sql
CALL catalog_name.system.rewrite_data_files(table => 'db.sample', strategy => 'sort', sort_order => 'id DESC NULLS LAST,name ASC NULLS FIRST')
```

Rewrite the data files in table `db.sample` by zOrdering on column c1 and c2.
Using the same defaults as bin-pack to determine which files to rewrite.
```sql
CALL catalog_name.system.rewrite_data_files(table => 'db.sample', strategy => 'sort', sort_order => 'zorder(c1,c2)')
```

Rewrite the data files in table `db.sample` using bin-pack strategy in any partition where more than 2 or more files need to be rewritten.
```sql
CALL catalog_name.system.rewrite_data_files(table => 'db.sample', options => map('min-input-files','2'))
```

Rewrite the data files in table `db.sample` and select the files that may contain data matching the filter (id = 3 and name = "foo") to be rewritten.
```sql
CALL catalog_name.system.rewrite_data_files(table => 'db.sample', where => 'id = 3 and name = "foo"')
```

### `rewrite_manifests`

Rewrite manifests for a table to optimize scan planning.

Data files in manifests are sorted by fields in the partition spec. This procedure runs in parallel using a Spark job.

See the [`RewriteManifests` Javadoc](../../../javadoc/{{% icebergVersion %}}/org/apache/iceberg/actions/RewriteManifests.html)
to see more configuration options.

{{< hint info >}}
This procedure invalidates all cached Spark plans that reference the affected table.
{{< /hint >}}

#### Usage

| Argument Name | Required? | Type | Description |
|---------------|-----------|------|-------------|
| `table`       | ✔️  | string | Name of the table to update |
| `use_caching` | ️   | boolean | Use Spark caching during operation (defaults to true) |

#### Output

| Output Name | Type | Description |
| ------------|------|-------------|
| `rewritten_manifests_count` | int | Number of manifests which were re-written by this command |
| `added_mainfests_count`     | int | Number of new manifest files which were written by this command |

#### Examples

Rewrite the manifests in table `db.sample` and align manifest files with table partitioning.
```sql
CALL catalog_name.system.rewrite_manifests('db.sample')
```

Rewrite the manifests in table `db.sample` and disable the use of Spark caching. This could be done to avoid memory issues on executors.
```sql
CALL catalog_name.system.rewrite_manifests('db.sample', false)
```

## Table migration

The `snapshot` and `migrate` procedures help test and migrate existing Hive or Spark tables to Iceberg.

### `snapshot`

Create a light-weight temporary copy of a table for testing, without changing the source table.

The newly created table can be changed or written to without affecting the source table, but the snapshot uses the original table's data files.

When inserts or overwrites run on the snapshot, new files are placed in the snapshot table's location rather than the original table location.

When finished testing a snapshot table, clean it up by running `DROP TABLE`.

{{< hint info >}}
Because tables created by `snapshot` are not the sole owners of their data files, they are prohibited from
actions like `expire_snapshots` which would physically delete data files. Iceberg deletes, which only effect metadata,
are still allowed. In addition, any operations which affect the original data files will disrupt the Snapshot's 
integrity. DELETE statements executed against the original Hive table will remove original data files and the
`snapshot` table will no longer be able to access them.
{{< /hint >}}

See [`migrate`](#migrate) to replace an existing table with an Iceberg table.

#### Usage

| Argument Name | Required? | Type | Description |
|---------------|-----------|------|-------------|
| `source_table`| ✔️  | string | Name of the table to snapshot |
| `table`       | ✔️  | string | Name of the new Iceberg table to create |
| `location`    |    | string | Table location for the new table (delegated to the catalog by default) |
| `properties`  | ️   | map<string, string> | Properties to add to the newly created table |

#### Output

| Output Name | Type | Description |
| ------------|------|-------------|
| `imported_files_count` | long | Number of files added to the new table |

#### Examples

Make an isolated Iceberg table which references table `db.sample` named `db.snap` at the
catalog's default location for `db.snap`.
```sql
CALL catalog_name.system.snapshot('db.sample', 'db.snap')
```

Migrate an isolated Iceberg table which references table `db.sample` named `db.snap` at
a manually specified location `/tmp/temptable/`.
```sql
CALL catalog_name.system.snapshot('db.sample', 'db.snap', '/tmp/temptable/')
```

### `migrate`

Replace a table with an Iceberg table, loaded with the source's data files.

Table schema, partitioning, properties, and location will be copied from the source table.

Migrate will fail if any table partition uses an unsupported format. Supported formats are Avro, Parquet, and ORC.
Existing data files are added to the Iceberg table's metadata and can be read using a name-to-id mapping created from the original table schema.

To leave the original table intact while testing, use [`snapshot`](#snapshot) to create new temporary table that shares source data files and schema.

By default, the original table is retained with the name `table_BACKUP_`.

#### Usage

| Argument Name   | Required? | Type                | Description                                                                      |
|-----------------|-----------|---------------------|----------------------------------------------------------------------------------|
| `table`         | ✔️        | string              | Name of the table to migrate                                                     |
| `properties`    | ️         | map<string, string> | Properties for the new Iceberg table                                             |
| `drop_backup`   |           | boolean             | When true, the original table will not be retained as backup (defaults to false) |
| `skip_on_error` | ️         | boolean             | If true, skip files which cannot be imported into Iceberg (false by default)     |

#### Output

| Output Name | Type | Description |
| ------------|------|-------------|
| `migrated_files_count` | long | Number of files appended to the Iceberg table |

#### Examples

Migrate the table `db.sample` in Spark's default catalog to an Iceberg table and add a property 'foo' set to 'bar':

```sql
CALL catalog_name.system.migrate('spark_catalog.db.sample', map('foo', 'bar'))
```

Migrate `db.sample` in the current catalog to an Iceberg table without adding any additional properties:
```sql
CALL catalog_name.system.migrate('db.sample')
```

### `add_files`

Attempts to directly add files from a Hive or file based table into a given Iceberg table. Unlike migrate or
snapshot, `add_files` can import files from a specific partition or partitions and does not create a new Iceberg table.
This command will create metadata for the new files and will not move them. This procedure will not analyze the schema 
of the files to determine if they actually match the schema of the Iceberg table. Upon completion, the Iceberg table 
will then treat these files as if they are part of the set of files  owned by Iceberg. This means any subsequent 
`expire_snapshot` calls will be able to physically delete the added files. This method should not be used if 
`migrate` or `snapshot` are possible.

#### Usage

<<<<<<< HEAD
| Argument Name      | Required? | Type | Description |
|--------------------|-----------|------|-------------|
| `table`            | ✔️        | string | Table which will have files added to|
| `source_table`     | ✔️        | string | Table where files should come from, paths are also possible in the form of \`file_format\`.\`path\` |
| `partition_filter` | ️         | map<string, string> | A map of partitions in the source table to import from |
| `skip_on_error`    | ️         | boolean | If true, skip files which cannot be imported into Iceberg (false by default) |
=======
| Argument Name           | Required? | Type                | Description                                                                                         |
|-------------------------|-----------|---------------------|-----------------------------------------------------------------------------------------------------|
| `table`                 | ✔️        | string              | Table which will have files added to                                                                |
| `source_table`          | ✔️        | string              | Table where files should come from, paths are also possible in the form of \`file_format\`.\`path\` |
| `partition_filter`      | ️         | map<string, string> | A map of partitions in the source table to import from                                              |
| `check_duplicate_files` | ️         | boolean             | Whether to prevent files existing in the table from being added (defaults to true)                  |
>>>>>>> 3b37f581

Warning : Schema is not validated, adding files with different schema to the Iceberg table will cause issues.

Warning : Files added by this method can be physically deleted by Iceberg operations

#### Output

| Output Name               | Type | Description                                       |
|---------------------------|------|---------------------------------------------------|
| `added_files_count`       | long | The number of files added by this command         |
| `changed_partition_count` | long | The number of partitioned changed by this command |

{{< hint warning >}}
changed_partition_count will be 0 when table property `compatibility.snapshot-id-inheritance.enabled` is set to true
{{< /hint >}}
#### Examples

Add the files from table `db.src_table`, a Hive or Spark table registered in the session Catalog, to Iceberg table
`db.tbl`. Only add files that exist within partitions where `part_col_1` is equal to `A`.
```sql
CALL spark_catalog.system.add_files(
table => 'db.tbl',
source_table => 'db.src_tbl',
partition_filter => map('part_col_1', 'A')
)
```

Add files from a `parquet` file based table at location `path/to/table` to the Iceberg table `db.tbl`. Add all
files regardless of what partition they belong to.
```sql
CALL spark_catalog.system.add_files(
  table => 'db.tbl',
  source_table => '`parquet`.`path/to/table`'
)
```

### `register_table`

Creates a catalog entry for a metadata.json file which already exists but does not have a corresponding catalog identifier.

#### Usage

| Argument Name | Required? | Type | Description |
|---------------|-----------|------|-------------|
| `table`       | ✔️  | string | Table which is to be registered |
| `metadata_file`| ✔️  | string | Metadata file which is to be registered as a new catalog identifier |

{{< hint warning >}}
Having the same metadata.json registered in more than one catalog can lead to missing updates, loss of data, and table corruption.
Only use this procedure when the table is no longer registered in an existing catalog, or you are moving a table between catalogs.
{{< /hint >}}

#### Output

| Output Name | Type | Description |
| ------------|------|-------------|
| `current_snapshot_id` | long | The current snapshot ID of the newly registered Iceberg table |
| `total_records_count` | long | Total records count of the newly registered Iceberg table |
| `total_data_files_count` | long | Total data files count of the newly registered Iceberg table |

#### Examples

Register a new table as `db.tbl` to `spark_catalog` pointing to metadata.json file `path/to/metadata/file.json`.
```sql
CALL spark_catalog.system.register_table(
  table => 'db.tbl',
  metadata_file => 'path/to/metadata/file.json'
)
```

## Metadata information

### `ancestors_of`

Report the live snapshot IDs of parents of a specified snapshot

#### Usage

| Argument Name | Required? | Type | Description |
|---------------|-----------|------|-------------|
| `table`       | ✔️  | string | Name of the table to report live snapshot IDs |
| `snapshot_id` |  ️  | long | Use a specified snapshot to get the live snapshot IDs of parents |

> tip : Using snapshot_id
> 
> Given snapshots history with roll back to B and addition of C' -> D'
> ```shell
> A -> B - > C -> D
>       \ -> C' -> (D')
> ```
> Not specifying the snapshot ID would return A -> B -> C' -> D', while providing the snapshot ID of
> D as an argument would return A-> B -> C -> D

#### Output

| Output Name | Type | Description |
| ------------|------|-------------|
| `snapshot_id` | long | the ancestor snapshot id |
| `timestamp` | long | snapshot creation time |

#### Examples

Get all the snapshot ancestors of current snapshots(default)
```sql
CALL spark_catalog.system.ancestors_of('db.tbl')
```

Get all the snapshot ancestors by a particular snapshot
```sql
CALL spark_catalog.system.ancestors_of('db.tbl', 1)
CALL spark_catalog.system.ancestors_of(snapshot_id => 1, table => 'db.tbl')
```<|MERGE_RESOLUTION|>--- conflicted
+++ resolved
@@ -470,21 +470,14 @@
 
 #### Usage
 
-<<<<<<< HEAD
-| Argument Name      | Required? | Type | Description |
-|--------------------|-----------|------|-------------|
-| `table`            | ✔️        | string | Table which will have files added to|
-| `source_table`     | ✔️        | string | Table where files should come from, paths are also possible in the form of \`file_format\`.\`path\` |
-| `partition_filter` | ️         | map<string, string> | A map of partitions in the source table to import from |
-| `skip_on_error`    | ️         | boolean | If true, skip files which cannot be imported into Iceberg (false by default) |
-=======
 | Argument Name           | Required? | Type                | Description                                                                                         |
 |-------------------------|-----------|---------------------|-----------------------------------------------------------------------------------------------------|
 | `table`                 | ✔️        | string              | Table which will have files added to                                                                |
 | `source_table`          | ✔️        | string              | Table where files should come from, paths are also possible in the form of \`file_format\`.\`path\` |
 | `partition_filter`      | ️         | map<string, string> | A map of partitions in the source table to import from                                              |
 | `check_duplicate_files` | ️         | boolean             | Whether to prevent files existing in the table from being added (defaults to true)                  |
->>>>>>> 3b37f581
+| `skip_on_error`    | ️         | boolean | If true, skip files which cannot be imported into Iceberg (false by default) |
+
 
 Warning : Schema is not validated, adding files with different schema to the Iceberg table will cause issues.
 
