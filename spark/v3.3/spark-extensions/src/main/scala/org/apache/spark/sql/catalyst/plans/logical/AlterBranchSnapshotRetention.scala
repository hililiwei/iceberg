--- conflicted
+++ resolved
@@ -29,10 +29,6 @@
   override lazy val output: Seq[Attribute] = Nil
 
   override def simpleString(maxFields: Int): String = {
-<<<<<<< HEAD
-    s"AlterBranchSnapshotRetention ${table.quoted} ${branch}"
-=======
-    s"new instance for alter branch:${branch} snapshot retention for table:${table.quoted} "
->>>>>>> 114abdee
+    s"Alter branch:${branch} snapshot retention for table:${table.quoted} "
   }
 }